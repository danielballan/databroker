--- conflicted
+++ resolved
@@ -1,21 +1,3 @@
-<<<<<<< HEAD
-include LICENSE
-include README.md
-
-recursive-exclude * __pycache__
-recursive-exclude * *.py[co]
-
-recursive-include docs *.rst conf.py Makefile make.bat
-
-include versioneer.py
-include databroker/_version.py
-include databroker/assets/schemas/*.json
-
-# If including data files in the package, add them like:
-# include path/to/data_file
-=======
-include databroker/_version.py
-include databroker/assets/schemas/*.json
 recursive-include doc/source *
 include doc/Makefile doc/make.bat
 include LICENSE
@@ -24,4 +6,13 @@
 include requirements.txt
 include setup.py
 include versioneer.py
->>>>>>> b7bed5ab
+
+recursive-exclude * __pycache__
+recursive-exclude * *.py[co]
+
+include versioneer.py
+include databroker/_version.py
+include databroker/assets/schemas/*.json
+
+# If including data files in the package, add them like:
+# include path/to/data_file